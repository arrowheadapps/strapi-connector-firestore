import * as path from 'path';
import * as fs from 'fs';
import * as _ from 'lodash';
import { Firestore, Settings, DocumentReference, Timestamp } from '@google-cloud/firestore';
import { mountModels, DEFAULT_CREATE_TIME_KEY, DEFAULT_UPDATE_TIME_KEY } from './mount-models';
import { queries } from './queries';
import type { Strapi, FirestoreConnectorContext, StrapiModel, ConnectorOptions } from './types';

/**
 * Firestore hook
 */

const defaults = {
  defaultConnection: 'default',
};

const defaultOptions: ConnectorOptions = {
  useEmulator: false,
  singleId: 'default',
  flattenModels: [],
  allowNonNativeQueries: false
}

const isFirestoreConnection = ({ connector }: StrapiModel) => connector === 'firestore';

module.exports = function(strapi: Strapi) {
<<<<<<< HEAD
  // Patch BigInt to allow JSON serialization
  if (!(BigInt.prototype as any).toJSON) {
    (BigInt.prototype as any).toJSON = function() { return this.toString() };
  }
=======

  // Allow some types to be serialised in JSON responses
  (DocumentReference.prototype as any).toJSON = function() { return this.path; };
  (Timestamp.prototype as any).toJSON = function() { return this.toDate().toJSON(); };
>>>>>>> 4ed5bb13

  function initialize() {
    const { connections } = strapi.config;

    for (const [connectionName, connection] of Object.entries(connections)) {
      if (!isFirestoreConnection(connection)) {
        continue;
      }

      _.defaults(connection.settings, strapi.config.hook.settings.firestore);
        const options: ConnectorOptions = _.defaults(connection.options, defaultOptions);

        const settings: Settings = {
          ignoreUndefinedProperties: true,
          useBigInt: true,
          ...connection.settings,
        };

        if (options.useEmulator) {
          // Direct the Firestore instance to connect to a local emulator
          Object.assign(settings, {
            port: 8080,
            host: 'localhost',
            sslCreds: require('@grpc/grpc-js').credentials.createInsecure(),
            customHeaders: {
              "Authorization": "Bearer owner"
            },
          });
        }

        const instance = new Firestore(settings);

        const initFunctionPath = path.resolve(
          strapi.config.appPath,
          'config',
          'functions',
          'firebase.js'
        );

        if (fs.existsSync(initFunctionPath)) {
          require(initFunctionPath)(instance, connection);
        }

        _.set(strapi, `connections.${connectionName}`, instance);


        const ctx = {
          instance,
          connection,
          strapi,
          options
        };
        
        function parseModels(models: Record<string, StrapiModel>, opts?: Partial<FirestoreConnectorContext>): ( FirestoreConnectorContext)[] {
          return Object.entries(models).map(([modelKey, connection]) => ({ ...ctx, modelKey, connection, ...opts }));
        }

        const allModels: FirestoreConnectorContext[] = [
          ...parseModels(strapi.components, { isComponent: true }),
          ...parseModels(strapi.models),
          ...Object.values(strapi.plugins).flatMap(({ models }) => parseModels(models)),
          ...parseModels(strapi.admin.models)
        ];

        mountModels(allModels);
    }
  }

  return {
    defaults,
    initialize, 
    queries, 

    get defaultTimestamps() {
      return [DEFAULT_CREATE_TIME_KEY, DEFAULT_UPDATE_TIME_KEY];
    },
  };
};<|MERGE_RESOLUTION|>--- conflicted
+++ resolved
@@ -24,17 +24,16 @@
 const isFirestoreConnection = ({ connector }: StrapiModel) => connector === 'firestore';
 
 module.exports = function(strapi: Strapi) {
-<<<<<<< HEAD
+
   // Patch BigInt to allow JSON serialization
   if (!(BigInt.prototype as any).toJSON) {
     (BigInt.prototype as any).toJSON = function() { return this.toString() };
   }
-=======
 
   // Allow some types to be serialised in JSON responses
   (DocumentReference.prototype as any).toJSON = function() { return this.path; };
   (Timestamp.prototype as any).toJSON = function() { return this.toDate().toJSON(); };
->>>>>>> 4ed5bb13
+
 
   function initialize() {
     const { connections } = strapi.config;
