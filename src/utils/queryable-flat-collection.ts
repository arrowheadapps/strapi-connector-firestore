--- conflicted
+++ resolved
@@ -71,17 +71,9 @@
     };
   }
 
-<<<<<<< HEAD
-  where(field: string | FieldPath, operator: WhereFilterOp | StrapiWhereOperator | RegExp, value: any): QueryableFlatCollection<T> {
-    const other = new QueryableFlatCollection(this);
-
-    const filter = convertWhere(field, operator, value, 'manualOnly');
-    other._filters.push(filter);
-    return other;
-=======
-  where(filter: WhereFilter): QueryableCollection<T>
-  where(field: string | FieldPath, operator: WhereFilterOp | StrapiWhereOperator | RegExp, value: any): QueryableCollection<T>
-  where(fieldOrFilter: string | FieldPath | WhereFilter, operator?: WhereFilterOp | StrapiWhereOperator | RegExp, value?: any): QueryableCollection<T> {
+  where(filter: WhereFilter): QueryableFlatCollection<T>
+  where(field: string | FieldPath, operator: WhereFilterOp | StrapiWhereOperator | RegExp, value: any): QueryableFlatCollection<T>
+  where(fieldOrFilter: string | FieldPath | WhereFilter, operator?: WhereFilterOp | StrapiWhereOperator | RegExp, value?: any): QueryableFlatCollection<T> {
     if ((typeof fieldOrFilter === 'string') || (fieldOrFilter instanceof FieldPath)) {
       const other = new QueryableFlatCollection(this);
   
@@ -91,7 +83,6 @@
     } else {
       return this.where(fieldOrFilter.field, fieldOrFilter.operator, fieldOrFilter.value);
     }
->>>>>>> a4c3d55c
   }
 
   whereAny(filters: ManualFilter[]): QueryableFlatCollection<T> {
