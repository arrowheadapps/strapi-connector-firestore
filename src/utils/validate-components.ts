import * as _ from 'lodash';
import type { FirestoreConnectorModel, StrapiRelation } from "../types";
import { StatusError } from "./status-error";

export interface Component {
  value: any
  model: FirestoreConnectorModel
}

<<<<<<< HEAD
export function getComponentModel(componentName: string): FirestoreConnectorModel
export function getComponentModel(hostModel: FirestoreConnectorModel, key: string, value: any): FirestoreConnectorModel
export function getComponentModel(hostModelOrName: FirestoreConnectorModel | string, key?: string, value?: any): FirestoreConnectorModel {
  const modelName = typeof hostModelOrName === 'string'
    ? hostModelOrName
    : value.__component || hostModelOrName.attributes[key!].component;
  
  return strapi.components[modelName];
=======
export function getComponentModel(hostModel: FirestoreConnectorModel, key: string, value: any): FirestoreConnectorModel {
  const modelName = value.__component || hostModel.attributes[key].component;
  const model = strapi.components[modelName];
  if (!model) {
    throw new Error(`Cannot find model for component "${modelName}"`);
  }
  return model;
>>>>>>> 8fd9f2ef
}

export function validateComponents(values, model: FirestoreConnectorModel): Component[] {
  const components: { value: any, key: string }[] = [];
  for (const key of model.componentKeys) {
    const attr = model.attributes[key];
    const { type } = attr;

    if (type === 'component') {
      const { required = false, repeatable = false } = attr;
      if (required === true && !_.has(values, key)) {
        throw new StatusError(`Component ${key} is required`, 400);
      }

      if (!_.has(values, key)) continue;
      const componentValue = values[key];

      if (repeatable === true) {
        validateRepeatableInput(componentValue, { key, ...attr });
        components.push(...(componentValue as any[]).map(value => ({ value, key })));
      } else {
        validateNonRepeatableInput(componentValue, { key, ...attr });
        components.push({ value: componentValue, key });
      }
      continue;
    }

    if (type === 'dynamiczone') {
      const { required = false } = attr;
      if (required === true && !_.has(values, key)) {
        throw new StatusError(`Dynamiczone ${key} is required`, 400);
      }

      if (!_.has(values, key)) continue;
      const dynamiczoneValues = values[key];

      validateDynamiczoneInput(dynamiczoneValues, { key, ...attr });
      components.push(...(dynamiczoneValues as any[]).map(value => ({ value, key })));

      continue;
    }
  }

  return components.map(c => ({
    value: c.value,
    model: getComponentModel(model, c.key, c.value)
  }));
}


function validateRepeatableInput(value, { key, min, max, required }: { key } & StrapiRelation) {
  if (!Array.isArray(value)) {
    throw new StatusError(`Component ${key} is repetable. Expected an array`, 400);
  }

  value.forEach(val => {
    if (typeof val !== 'object' || Array.isArray(val) || val === null) {
      throw new StatusError(`Component ${key} has invalid items. Expected each items to be objects`, 400);
    }
  });

  if ((required === true || (value.length > 0)) && min && value.length < min) {
    throw new StatusError(`Component ${key} must contain at least ${min} items`, 400);
  }

  if (max && value.length > max) {
    throw new StatusError(`Component ${key} must contain at most ${max} items`, 400);
  }
}

function validateNonRepeatableInput(value, { key, required }: { key } & StrapiRelation) {
  if (typeof value !== 'object' || Array.isArray(value)) {
    throw new StatusError(`Component ${key} should be an object`, 400);
  }

  if (required === true && value === null) {
    throw new StatusError(`Component ${key} is required`, 400);
  }
}

function validateDynamiczoneInput(value, { key, min, max, components, required }: { key } & StrapiRelation) {
  if (!Array.isArray(value)) {
    throw new StatusError(`Dynamiczone ${key} is invalid. Expected an array`, 400);
  }

  value.forEach(val => {
    if (typeof val !== 'object' || Array.isArray(val) || val === null) {
      throw new StatusError(`Dynamiczone ${key} has invalid items. Expected each items to be objects`, 400);
    }

    if (!_.has(val, '__component')) {
      throw new StatusError(`Dynamiczone ${key} has invalid items. Expected each items to have a valid __component key`, 400);
    } else if (!components.includes(val.__component)) {
      throw new StatusError(`Dynamiczone ${key} has invalid items. Each item must have a __component key that is present in the attribute definition`, 400);
    }
  });

  if ((required === true || (value.length > 0)) && min && value.length < min) {
    throw new StatusError(`Dynamiczone ${key} must contain at least ${min} items`, 400);
  }
  if (max && value.length > max) {
    throw new StatusError(`Dynamiczone ${key} must contain at most ${max} items`, 400);
  }
}<|MERGE_RESOLUTION|>--- conflicted
+++ resolved
@@ -7,7 +7,6 @@
   model: FirestoreConnectorModel
 }
 
-<<<<<<< HEAD
 export function getComponentModel(componentName: string): FirestoreConnectorModel
 export function getComponentModel(hostModel: FirestoreConnectorModel, key: string, value: any): FirestoreConnectorModel
 export function getComponentModel(hostModelOrName: FirestoreConnectorModel | string, key?: string, value?: any): FirestoreConnectorModel {
@@ -15,16 +14,11 @@
     ? hostModelOrName
     : value.__component || hostModelOrName.attributes[key!].component;
   
-  return strapi.components[modelName];
-=======
-export function getComponentModel(hostModel: FirestoreConnectorModel, key: string, value: any): FirestoreConnectorModel {
-  const modelName = value.__component || hostModel.attributes[key].component;
   const model = strapi.components[modelName];
   if (!model) {
     throw new Error(`Cannot find model for component "${modelName}"`);
   }
   return model;
->>>>>>> 8fd9f2ef
 }
 
 export function validateComponents(values, model: FirestoreConnectorModel): Component[] {
