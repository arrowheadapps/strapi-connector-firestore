import * as _ from 'lodash';
import * as path from 'path';
import { DocumentReference, Firestore, DocumentData } from '@google-cloud/firestore';
import type { FirestoreConnectorModel } from '../types';
import type { Reference, DeepReference } from './queryable-collection';


<<<<<<< HEAD
export function getModel(model: string, plugin: string | undefined): FirestoreConnectorModel | undefined {
  return (
    _.get(strapi.plugins, [plugin || '', 'models', model]) ||
    _.get(strapi, ['models', model]) ||
    undefined
  );
};

=======
>>>>>>> f291edb1
export function refEquals(a: Reference | null, b: Reference | null): boolean {
  if (typeof a === 'string') {
    return a === b;
  } else if (a) {
    return a.path === ((b as any) || {}).path;
  }
  return false;
}

export function parseRef<T = DocumentData>(ref: Reference<T>, instance: Firestore) {
  if (typeof ref === 'string') {
    return parseDeepReference(ref, instance);
  } else {
    return ref;
  }
}

export function parseDeepReference(ref: DeepReference, instance: Firestore) {

  const lastSlash = ref.lastIndexOf('/');
  const id = ref.slice(lastSlash + 1);
  if ((lastSlash === -1) || !id) {
    throw new Error('Reference has invalid format');
  }

  const doc = instance.doc(ref.slice(0, lastSlash));

  return {
    doc,
    id,
    path: path.posix.join(doc.path, id)
  }
}

export function coerceToReference(value: any, to: FirestoreConnectorModel): Reference | Reference[] | null {
  if (_.isArray(value)) {
    return value.map(v => coerceToReferenceSingle(v, to)!).filter(Boolean);
  } else {
    return coerceToReferenceSingle(value, to);
  }
}

function coerceToReferenceSingle(value: any, to: FirestoreConnectorModel): Reference | null {
  if (value instanceof DocumentReference) {
    return value;
  }

  const id = (typeof value === 'string') ? value : _.get(value, to.primaryKey, null);

  if (id) {
    const lastSlash = id.lastIndexOf('/');
    if (lastSlash === -1) {
      // No slash, so it isn't a full path
      // So assume it is just an ID
      return to.doc(id);
    } else {
      return id;
    }
  }
  
  return null;
}<|MERGE_RESOLUTION|>--- conflicted
+++ resolved
@@ -5,17 +5,6 @@
 import type { Reference, DeepReference } from './queryable-collection';
 
 
-<<<<<<< HEAD
-export function getModel(model: string, plugin: string | undefined): FirestoreConnectorModel | undefined {
-  return (
-    _.get(strapi.plugins, [plugin || '', 'models', model]) ||
-    _.get(strapi, ['models', model]) ||
-    undefined
-  );
-};
-
-=======
->>>>>>> f291edb1
 export function refEquals(a: Reference | null, b: Reference | null): boolean {
   if (typeof a === 'string') {
     return a === b;
