--- conflicted
+++ resolved
@@ -1,38 +1,24 @@
 import * as _ from 'lodash';
-<<<<<<< HEAD
-import { ManualFilter, convertWhere } from './convert-where';
+import { ManualFilter, convertWhere, WhereFilter } from './convert-where';
 import { Query, Transaction, QueryDocumentSnapshot, FieldPath, WhereFilterOp, DocumentData, CollectionReference } from '@google-cloud/firestore';
-=======
-import { ManualFilter, convertWhere, WhereFilter } from './convert-where';
-import { Query, Transaction, QueryDocumentSnapshot, FieldPath, WhereFilterOp, DocumentData } from '@google-cloud/firestore';
->>>>>>> 69b29499
 import type { QueryableCollection, QuerySnapshot, Snapshot } from './queryable-collection';
 import type { StrapiWhereOperator } from '../types';
 
 
 export class QueryableFirestoreCollection<T = DocumentData> implements QueryableCollection<T> {
 
-<<<<<<< HEAD
   readonly path: string
   
   private readonly allowNonNativeQueries: boolean
-=======
-  private allowNonNativeQueries: boolean
-  private maxQuerySize: number
->>>>>>> 69b29499
+  private readonly maxQuerySize: number
   private query: Query<T>
   private readonly manualFilters: ManualFilter[] = [];
   private _limit?: number;
   private _offset?: number;
 
   constructor(other: QueryableFirestoreCollection<T>)
-<<<<<<< HEAD
-  constructor(other: CollectionReference<T>, allowNonNativeQueries: boolean)
-  constructor(other: CollectionReference<T> | QueryableFirestoreCollection<T>, allowNonNativeQueries?: boolean) {
-=======
-  constructor(other: Query<T>, allowNonNativeQueries: boolean, maxQuerySize: number | undefined)
-  constructor(other: Query<T> | QueryableFirestoreCollection<T>, allowNonNativeQueries?: boolean, maxQuerySize?: number) {
->>>>>>> 69b29499
+  constructor(other: CollectionReference<T>, allowNonNativeQueries: boolean, maxQuerySize: number | undefined)
+  constructor(other: CollectionReference<T> | QueryableFirestoreCollection<T>, allowNonNativeQueries?: boolean, maxQuerySize?: number) {
     if (other instanceof QueryableFirestoreCollection) {
       this.allowNonNativeQueries = other.allowNonNativeQueries;
       this.maxQuerySize = other.maxQuerySize;
